#!/usr/bin/env python
# vim:fileencoding=utf-8
# (C) 2017-2018 Michał Górny <mgorny@gentoo.org>
# Licensed under the terms of 2-clause BSD license

from setuptools import setup


setup(
    name='gemato',
<<<<<<< HEAD
    version='14.0+multiprocessing',
=======
    version='14.1',
>>>>>>> 71d622b9
    description='Gentoo Manifest Tool -- a stand-alone utility to verify and update Gentoo Manifest files',

    author='Michał Górny',
    author_email='mgorny@gentoo.org',
    license='BSD',
    url='http://github.com/mgorny/gemato',

    extras_require={
        'blake2': ['pyblake2;python_version<"3.6"'],
        'bz2': ['bz2file;python_version<"3.0"'],
        'lzma': ['backports.lzma;python_version<"3.0"'],
        'sha3': ['pysha3;python_version<"3.6"'],
    },

    packages=['gemato'],
    entry_points={
        'console_scripts': [
            'gemato=gemato.cli:setuptools_main',
        ],
    },

    classifiers=[
        'Development Status :: 5 - Production/Stable',
        'Environment :: Console',
        'Intended Audience :: System Administrators',
        'License :: OSI Approved :: BSD License',
        'Operating System :: POSIX',
        'Programming Language :: Python',
        'Topic :: Security :: Cryptography',
    ]
)<|MERGE_RESOLUTION|>--- conflicted
+++ resolved
@@ -8,11 +8,7 @@
 
 setup(
     name='gemato',
-<<<<<<< HEAD
-    version='14.0+multiprocessing',
-=======
-    version='14.1',
->>>>>>> 71d622b9
+    version='14.1+multiprocessing',
     description='Gentoo Manifest Tool -- a stand-alone utility to verify and update Gentoo Manifest files',
 
     author='Michał Górny',
